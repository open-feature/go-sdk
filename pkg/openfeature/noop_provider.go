package openfeature

import "context"

// NoopProvider implements the FeatureProvider interface and provides functions for evaluating flags
type NoopProvider struct{}

// Metadata returns the metadata of the provider
func (e NoopProvider) Metadata() Metadata {
	return Metadata{Name: "NoopProvider"}
}

// BooleanEvaluation returns a boolean flag.
<<<<<<< HEAD
func (e NoopProvider) BooleanEvaluation(flag string, defaultValue bool, evalCtx FlattenedContext) BoolResolutionDetail {
=======
func (e NoopProvider) BooleanEvaluation(ctx context.Context, flag string, defaultValue bool, evalCtx map[string]interface{}) BoolResolutionDetail {
>>>>>>> fc4b8716
	return BoolResolutionDetail{
		Value: defaultValue,
		ResolutionDetail: ResolutionDetail{
			Variant: "default-variant",
			Reason:  DEFAULT,
		},
	}
}

// StringEvaluation returns a string flag.
<<<<<<< HEAD
func (e NoopProvider) StringEvaluation(flag string, defaultValue string, evalCtx FlattenedContext) StringResolutionDetail {
=======
func (e NoopProvider) StringEvaluation(ctx context.Context, flag string, defaultValue string, evalCtx map[string]interface{}) StringResolutionDetail {
>>>>>>> fc4b8716
	return StringResolutionDetail{
		Value: defaultValue,
		ResolutionDetail: ResolutionDetail{
			Variant: "default-variant",
			Reason:  DEFAULT,
		},
	}
}

// FloatEvaluation returns a float flag.
<<<<<<< HEAD
func (e NoopProvider) FloatEvaluation(flag string, defaultValue float64, evalCtx FlattenedContext) FloatResolutionDetail {
=======
func (e NoopProvider) FloatEvaluation(ctx context.Context, flag string, defaultValue float64, evalCtx map[string]interface{}) FloatResolutionDetail {
>>>>>>> fc4b8716
	return FloatResolutionDetail{
		Value: defaultValue,
		ResolutionDetail: ResolutionDetail{
			Variant: "default-variant",
			Reason:  DEFAULT,
		},
	}
}

// IntEvaluation returns an int flag.
<<<<<<< HEAD
func (e NoopProvider) IntEvaluation(flag string, defaultValue int64, evalCtx FlattenedContext) IntResolutionDetail {
=======
func (e NoopProvider) IntEvaluation(ctx context.Context, flag string, defaultValue int64, evalCtx map[string]interface{}) IntResolutionDetail {
>>>>>>> fc4b8716
	return IntResolutionDetail{
		Value: defaultValue,
		ResolutionDetail: ResolutionDetail{
			Variant: "default-variant",
			Reason:  DEFAULT,
		},
	}
}

// ObjectEvaluation returns an object flag
<<<<<<< HEAD
func (e NoopProvider) ObjectEvaluation(flag string, defaultValue interface{}, evalCtx FlattenedContext) InterfaceResolutionDetail {
=======
func (e NoopProvider) ObjectEvaluation(ctx context.Context, flag string, defaultValue interface{}, evalCtx map[string]interface{}) InterfaceResolutionDetail {
>>>>>>> fc4b8716
	return InterfaceResolutionDetail{
		Value: defaultValue,
		ResolutionDetail: ResolutionDetail{
			Variant: "default-variant",
			Reason:  DEFAULT,
		},
	}
}

// Hooks returns hooks
func (e NoopProvider) Hooks() []Hook {
	return []Hook{}
}<|MERGE_RESOLUTION|>--- conflicted
+++ resolved
@@ -11,11 +11,7 @@
 }
 
 // BooleanEvaluation returns a boolean flag.
-<<<<<<< HEAD
-func (e NoopProvider) BooleanEvaluation(flag string, defaultValue bool, evalCtx FlattenedContext) BoolResolutionDetail {
-=======
-func (e NoopProvider) BooleanEvaluation(ctx context.Context, flag string, defaultValue bool, evalCtx map[string]interface{}) BoolResolutionDetail {
->>>>>>> fc4b8716
+func (e NoopProvider) BooleanEvaluation(ctx context.Context, flag string, defaultValue bool, evalCtx FlattenedContext) BoolResolutionDetail {
 	return BoolResolutionDetail{
 		Value: defaultValue,
 		ResolutionDetail: ResolutionDetail{
@@ -26,11 +22,7 @@
 }
 
 // StringEvaluation returns a string flag.
-<<<<<<< HEAD
-func (e NoopProvider) StringEvaluation(flag string, defaultValue string, evalCtx FlattenedContext) StringResolutionDetail {
-=======
-func (e NoopProvider) StringEvaluation(ctx context.Context, flag string, defaultValue string, evalCtx map[string]interface{}) StringResolutionDetail {
->>>>>>> fc4b8716
+func (e NoopProvider) StringEvaluation(ctx context.Context, flag string, defaultValue string, evalCtx FlattenedContext) StringResolutionDetail {
 	return StringResolutionDetail{
 		Value: defaultValue,
 		ResolutionDetail: ResolutionDetail{
@@ -41,11 +33,7 @@
 }
 
 // FloatEvaluation returns a float flag.
-<<<<<<< HEAD
-func (e NoopProvider) FloatEvaluation(flag string, defaultValue float64, evalCtx FlattenedContext) FloatResolutionDetail {
-=======
-func (e NoopProvider) FloatEvaluation(ctx context.Context, flag string, defaultValue float64, evalCtx map[string]interface{}) FloatResolutionDetail {
->>>>>>> fc4b8716
+func (e NoopProvider) FloatEvaluation(ctx context.Context, flag string, defaultValue float64, evalCtx FlattenedContext) FloatResolutionDetail {
 	return FloatResolutionDetail{
 		Value: defaultValue,
 		ResolutionDetail: ResolutionDetail{
@@ -56,11 +44,7 @@
 }
 
 // IntEvaluation returns an int flag.
-<<<<<<< HEAD
-func (e NoopProvider) IntEvaluation(flag string, defaultValue int64, evalCtx FlattenedContext) IntResolutionDetail {
-=======
-func (e NoopProvider) IntEvaluation(ctx context.Context, flag string, defaultValue int64, evalCtx map[string]interface{}) IntResolutionDetail {
->>>>>>> fc4b8716
+func (e NoopProvider) IntEvaluation(ctx context.Context, flag string, defaultValue int64, evalCtx FlattenedContext) IntResolutionDetail {
 	return IntResolutionDetail{
 		Value: defaultValue,
 		ResolutionDetail: ResolutionDetail{
@@ -71,11 +55,7 @@
 }
 
 // ObjectEvaluation returns an object flag
-<<<<<<< HEAD
-func (e NoopProvider) ObjectEvaluation(flag string, defaultValue interface{}, evalCtx FlattenedContext) InterfaceResolutionDetail {
-=======
-func (e NoopProvider) ObjectEvaluation(ctx context.Context, flag string, defaultValue interface{}, evalCtx map[string]interface{}) InterfaceResolutionDetail {
->>>>>>> fc4b8716
+func (e NoopProvider) ObjectEvaluation(ctx context.Context, flag string, defaultValue interface{}, evalCtx FlattenedContext) InterfaceResolutionDetail {
 	return InterfaceResolutionDetail{
 		Value: defaultValue,
 		ResolutionDetail: ResolutionDetail{
