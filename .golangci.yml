---
version: "2"

formatters:
  enable:
    - gofumpt
    - gci

linters:
  default: none
  enable:
    - copyloopvar
    - dupword
    - errcheck
    - govet
    - ineffassign
    - intrange
    - misspell
    - staticcheck
    - unused
<<<<<<< HEAD
=======
    - misspell
    - dupword
  settings:
    staticcheck:
      checks:
        - "all"
>>>>>>> ce1a0f7a

issues:
  max-issues-per-linter: 0
  max-same-issues: 0

run:
  timeout: 3m
  build-tags:
    - testtools
  modules-download-mode: readonly

output:
  sort-order:
    - file<|MERGE_RESOLUTION|>--- conflicted
+++ resolved
@@ -18,15 +18,10 @@
     - misspell
     - staticcheck
     - unused
-<<<<<<< HEAD
-=======
-    - misspell
-    - dupword
   settings:
     staticcheck:
       checks:
         - "all"
->>>>>>> ce1a0f7a
 
 issues:
   max-issues-per-linter: 0
