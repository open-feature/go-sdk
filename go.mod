module github.com/open-feature/go-sdk

go 1.24.0

require (
	github.com/cucumber/godog v0.15.1
	github.com/go-logr/logr v1.4.3
<<<<<<< HEAD
	github.com/stretchr/testify v1.9.0
	go.uber.org/mock v0.5.2
	golang.org/x/sync v0.15.0
	golang.org/x/text v0.26.0
=======
	go.uber.org/mock v0.6.0
	golang.org/x/text v0.28.0
>>>>>>> 5c8d0477
)

require (
	github.com/cucumber/gherkin/go/v26 v26.2.0 // indirect
	github.com/cucumber/messages/go/v21 v21.0.1 // indirect
	github.com/davecgh/go-spew v1.1.1 // indirect
	github.com/gofrs/uuid v4.4.0+incompatible // indirect
	github.com/hashicorp/go-immutable-radix v1.3.1 // indirect
	github.com/hashicorp/go-memdb v1.3.4 // indirect
	github.com/hashicorp/golang-lru v1.0.2 // indirect
<<<<<<< HEAD
	github.com/pmezard/go-difflib v1.0.0 // indirect
	github.com/spf13/pflag v1.0.5 // indirect
	gopkg.in/yaml.v3 v3.0.1 // indirect
=======
	github.com/spf13/pflag v1.0.7 // indirect
>>>>>>> 5c8d0477
)<|MERGE_RESOLUTION|>--- conflicted
+++ resolved
@@ -5,15 +5,10 @@
 require (
 	github.com/cucumber/godog v0.15.1
 	github.com/go-logr/logr v1.4.3
-<<<<<<< HEAD
 	github.com/stretchr/testify v1.9.0
-	go.uber.org/mock v0.5.2
 	golang.org/x/sync v0.15.0
-	golang.org/x/text v0.26.0
-=======
 	go.uber.org/mock v0.6.0
 	golang.org/x/text v0.28.0
->>>>>>> 5c8d0477
 )
 
 require (
@@ -24,11 +19,7 @@
 	github.com/hashicorp/go-immutable-radix v1.3.1 // indirect
 	github.com/hashicorp/go-memdb v1.3.4 // indirect
 	github.com/hashicorp/golang-lru v1.0.2 // indirect
-<<<<<<< HEAD
 	github.com/pmezard/go-difflib v1.0.0 // indirect
-	github.com/spf13/pflag v1.0.5 // indirect
 	gopkg.in/yaml.v3 v3.0.1 // indirect
-=======
 	github.com/spf13/pflag v1.0.7 // indirect
->>>>>>> 5c8d0477
 )