module github.com/open-feature/go-sdk

go 1.23.0

require (
	github.com/cucumber/godog v0.15.0
<<<<<<< HEAD
	github.com/go-logr/logr v1.4.2
	github.com/stretchr/testify v1.8.2
	go.uber.org/mock v0.4.0
	golang.org/x/sync v0.11.0
	golang.org/x/text v0.22.0
=======
	github.com/go-logr/logr v1.4.3
	go.uber.org/mock v0.5.2
	golang.org/x/text v0.25.0
>>>>>>> ca8a5274
)

require (
	github.com/cucumber/gherkin/go/v26 v26.2.0 // indirect
	github.com/cucumber/messages/go/v21 v21.0.1 // indirect
	github.com/davecgh/go-spew v1.1.1 // indirect
	github.com/gofrs/uuid v4.4.0+incompatible // indirect
	github.com/hashicorp/go-immutable-radix v1.3.1 // indirect
	github.com/hashicorp/go-memdb v1.3.4 // indirect
	github.com/hashicorp/golang-lru v1.0.2 // indirect
	github.com/pmezard/go-difflib v1.0.0 // indirect
	github.com/spf13/pflag v1.0.5 // indirect
	gopkg.in/yaml.v3 v3.0.1 // indirect
)<|MERGE_RESOLUTION|>--- conflicted
+++ resolved
@@ -4,17 +4,11 @@
 
 require (
 	github.com/cucumber/godog v0.15.0
-<<<<<<< HEAD
-	github.com/go-logr/logr v1.4.2
 	github.com/stretchr/testify v1.8.2
-	go.uber.org/mock v0.4.0
 	golang.org/x/sync v0.11.0
-	golang.org/x/text v0.22.0
-=======
 	github.com/go-logr/logr v1.4.3
 	go.uber.org/mock v0.5.2
 	golang.org/x/text v0.25.0
->>>>>>> ca8a5274
 )
 
 require (
