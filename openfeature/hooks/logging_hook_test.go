--- conflicted
+++ resolved
@@ -54,11 +54,7 @@
 }
 
 func TestLoggingHookLogsMessagesAsExpected(t *testing.T) {
-<<<<<<< HEAD
-	var buf = new(bytes.Buffer)
-=======
 	buf := new(bytes.Buffer)
->>>>>>> 3594c5a7
 	handler := slog.NewJSONHandler(buf, &slog.HandlerOptions{Level: slog.LevelDebug})
 	logger := slog.New(handler)
 
