--- conflicted
+++ resolved
@@ -10,16 +10,9 @@
 test:
 	go test --short -tags testtools -cover ./...
 e2e-test:
-<<<<<<< HEAD
-	git submodule update --init --recursive && go test -race -cover ./e2e/...
-lint:
-	go install -v github.com/golangci/golangci-lint/cmd/golangci-lint@v1.54.1
-	${GOPATH}/bin/golangci-lint run --deadline=3m --timeout=3m ./... # Run linters
-docs:
-	go run golang.org/x/pkgsite/cmd/pkgsite@latest -open .
-=======
-	 git submodule update --init --recursive && go test -tags testtools -race -cover ./e2e/...
+	git submodule update --init --recursive && go test -tags testtools -race -cover ./e2e/...
 lint:
 	go install -v github.com/golangci/golangci-lint/cmd/golangci-lint@v1.54.1
 	${GOPATH}/bin/golangci-lint run --build-tags testtools --deadline=3m --timeout=3m ./... # Run linters
->>>>>>> a905ce3a
+docs:
+	go run golang.org/x/pkgsite/cmd/pkgsite@latest -open .